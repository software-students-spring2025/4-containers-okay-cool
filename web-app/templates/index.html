--- conflicted
+++ resolved
@@ -1,93 +1,5 @@
 <!DOCTYPE html>
 <html lang="en">
-<<<<<<< HEAD
-    <head>
-        <meta charset="UTF-8">
-        <meta name="viewport" content="width=device-width, initial-scale=1.0">
-        <title>Face Blocker</title>
-        <style>
-            #container {
-                margin: 0px auto;
-                width: 500px;
-                height: 375px;
-                border: 10px #333 solid;
-            }
-            #videoElement {
-                width: 500px;
-                height: 375px;
-                background-color: #666;
-            }
-        </style>
-    </head>
-    <body>
-        <h1>Software Engineering Project 4</h1>
-        <h2>Redact your Face</h2>
-        <div id="container">
-            <video autoplay="true" id="videoElement"></video>
-        </div>
-        <canvas id="canvasElement" style="display: none;"></canvas>
-        <img id="photoElement" style="display: none;">
-        <button id="captureButton">Capture Photo</button>
-
-        <script>
-            const video = document.getElementById('videoElement');
-            const canvasElement = document.getElementById('canvasElement');
-            const photoElement = document.getElementById('photoElement');
-            const captureButton = document.getElementById('captureButton');
-            const uploadButton = document.getElementById('upload');
-
-            if (navigator.mediaDevices.getUserMedia) {
-                navigator.mediaDevices.getUserMedia({ video: true })
-                    .then(function (stream) {
-                    video.srcObject = stream;
-                    })
-                    .catch(function (err0r) {
-                    console.log("Something went wrong!");
-                });
-            }
-
-            function capturePhoto() {
-                canvasElement.width = videoElement.videoWidth;
-                canvasElement.height = videoElement.videoHeight;
-                canvasElement.getContext('2d').drawImage(videoElement, 0, 0);
-                const photoDataUrl = canvasElement.toDataURL('image/jpeg');
-                photoElement.src = photoDataUrl;
-
-                canvas.toBlob(function(blob) {
-                    const formData = new FormData();
-                    formData.append('faceImage', blob, 'face_upload.png');
-
-                    // Send a POST request to upload the image
-                    fetch('/final_image', {
-                        method: 'POST',
-                        body: formData
-                    })
-                    .then(response => response.text())
-                    .then(responseText => {
-                        // Reload the page to display the uploaded image
-                        document.location.reload();
-                    })
-                    .catch(error => {
-                        console.error('Error uploading image:', error);
-                    });
-                });
-            }
-
-            captureButton.addEventListener('click', capturePhoto);
-        </script>
-
-        <h2>Upload Photo</h2>
-        <form method="POST" action="{{ url_for('final_image') }}" enctype=multipart/form-data>
-            Upload photo to block out: <input type="file" name="faceImage" accept="image/png, image/jpeg" required><br>
-            Upload custom photo to cover the faces (optional): <input type="file" name="coverImage" accept="image/png, image/jpeg" ><br>
-            <input type="submit" value=Upload>
-        </form>
-        <h2>Redacted Image:</h2>
-        {{% if final_image %}}
-        <img id="photoElement" src="{{final_image}}">
-        {{% endif %}}
-    </body>
-=======
 <head>
   <meta charset="UTF-8" />
   <meta name="viewport" content="width=device-width, initial-scale=1.0" />
@@ -221,5 +133,4 @@
 </script>
 {% endblock %}
 </body>
->>>>>>> 17b2fb64
 </html>